import Foundation
import Geometry

// TODO: Consider making Window also a control system of its own, to enable
// TODO: window-specific interception of inputs to better support tasks like
// TODO: resizing detection with the mouse within the client area.
public class DefaultControlSystem: BaseControlSystem {
    /// A container to overlay on dialog view targets.
    private let _dialogsContainer: View = View()

    /// Indicates a currently opened dialog.
    private var _dialogState: DialogState?

    /// Wrapper for timed tooltip display operations.
    private let _tooltipWrapper: TooltipDisplayWrapper = TooltipDisplayWrapper()

    /// When mouse is down on a control, this is the control that the mouse
    /// was pressed down on
    private var _mouseDownTarget: MouseEventHandler?

    /// Last control the mouse was resting on top of on the last call to `onMouseMove`
    ///
    /// Used to handle `onMouseEnter`/`onMouseLeave` on controls
    private var _mouseHoverTarget: MouseEventHandler?

    /// Current mouse position atop _mouseHoverTarget.
    private var _mouseHoverPoint: UIVector = .zero

    /// First responder for keyboard events
    private var _firstResponder: KeyboardEventHandler?

    private var tooltipsManager: TooltipsManagerType? {
        delegate?.tooltipsManager()
    }

    /// If this control system should issue `bringRootViewToFront(_:)` calls when
    /// mouse interactions are issued to root views.
    ///
    /// Defaults to `true`.
    public var shouldReorderRootViews: Bool = true

    override public init() {

    }

    // MARK: - Mouse Events

    public override func onMouseLeave() async {
        if _mouseHoverTarget != nil {
            await _mouseHoverTarget?.onMouseLeave()
            _mouseHoverTarget = nil
        }
    }

    public override func onMouseDown(_ event: MouseEventArgs) async {
        // TODO: Consider registering double clicks on mouse down on Windows
        // TODO: as a response to events WM_LBUTTONDOWN, WM_LBUTTONUP,
        // TODO: WM_LBUTTONDBLCLK, and WM_LBUTTONUP, as per Win32 documentation:
        // TODO: https://docs.microsoft.com/en-us/windows/win32/inputdev/wm-lbuttondblclk#remarks

        // Make request
        let request = InnerMouseEventRequest(event: event, eventType: .mouseDown) { handler in
            await handler.onMouseDown(event.convertLocation(handler: handler))

            self._mouseDownTarget = handler

            if handler !== self._firstResponder && handler.canBecomeFirstResponder {
                self._firstResponder?.resignFirstResponder()
            }
        }

        // Find control
        guard let control = delegate?.controlViewUnder(
            point: event.location,
            forEventRequest: request,
            controlKinds: .controls
        ) else {
            _firstResponder?.resignFirstResponder()
            return
        }

        hideTooltip(stopTimers: true)

        // Request that the given root view be brought to the front of the views
        // list to be rendered on top of all other views.
        if shouldReorderRootViews, let rootView = control.rootView {
            bringRootViewToFront(rootView)
        }

        await control.handleOrPass(request)
    }

    public override func onMouseMove(_ event: MouseEventArgs) async {
        // Fixed mouse-over on control that was pressed down
        if let mouseDownTarget = _mouseDownTarget {
            await mouseDownTarget.onMouseMove(event.convertLocation(handler: mouseDownTarget))
        } else {
            await updateMouseOver(event: event, eventType: .mouseMove)
        }
    }

    public override func onMouseUp(_ event: MouseEventArgs) async {
        guard let handler = _mouseDownTarget else {
            return
        }

        await handler.onMouseUp(event.convertLocation(handler: handler))

        // Figure out if it's a click or mouse up event
        // Click events fire when mouseDown + mouseUp occur over the same element
        let request = InnerMouseEventRequest(event: event, eventType: .mouseClick) { clickHandler in
            if clickHandler === handler {
                await clickHandler.onMouseClick(event.convertLocation(handler: clickHandler))
            }
        }

        if let control = delegate?.controlViewUnder(
            point: event.location,
            forEventRequest: request,
            controlKinds: .controls
        ) {
            await control.handleOrPass(request)
        }

        _mouseDownTarget = nil

        // Dispatch a mouse move, in case the mouse up event caused objects
        // on screen to shuffle.
        await updateMouseOver(event: event, eventType: .mouseMove)
    }

    public override func onMouseWheel(_ event: MouseEventArgs) async {
        // Make request
        let request = InnerMouseEventRequest(event: event, eventType: .mouseWheel) { handler in
            if let mouse = self._mouseDownTarget {
                await mouse.onMouseWheel(event.convertLocation(handler: mouse))
            } else {
                await handler.onMouseWheel(event.convertLocation(handler: handler))
            }
        }

        guard let control = delegate?.controlViewUnder(
            point: event.location,
            forEventRequest: request,
            controlKinds: .controls
        ) else {
            return
        }

        await control.handleOrPass(request)

        // Dispatch a mouse move, in case the mouse wheel event caused objects
        // on screen to shuffle.
        if request.accepted {
            await updateMouseOver(event: event, eventType: .mouseMove)
        }
    }

    // MARK: - Keyboard Events

    public override func onKeyDown(_ event: KeyEventArgs) async {
        guard let responder = _firstResponder else {
            return
        }

        hideTooltip(stopTimers: true)

        let request = InnerKeyboardEventRequest(eventType: .keyDown) { handler in
            await handler.onKeyDown(event)
        }

        await responder.handleOrPass(request)
    }

    public override func onKeyUp(_ event: KeyEventArgs) async {
        guard let responder = _firstResponder else {
            return
        }

        hideTooltip(stopTimers: true)

        let request = InnerKeyboardEventRequest(eventType: .keyUp) { handler in
            await handler.onKeyUp(event)
        }

        await responder.handleOrPass(request)
    }

<<<<<<< HEAD
    public override func onKeyPress(_ event: KeyPressEventArgs) async {
=======
    public override func onKeyPress(_ event: KeyPressEventArgs) -> Bool {
>>>>>>> 6ee9b107
        guard let responder = _firstResponder else {
            return false
        }

        hideTooltip(stopTimers: true)

        let request = InnerKeyboardEventRequest(eventType: .keyPress) { handler in
            await handler.onKeyPress(event)
        }

<<<<<<< HEAD
        await responder.handleOrPass(request)
=======
        responder.handleOrPass(request)

        return request.accepted
>>>>>>> 6ee9b107
    }

    public override func onPreviewKeyDown(_ event: PreviewKeyDownEventArgs) async {
        guard let responder = _firstResponder else {
            return
        }

        hideTooltip(stopTimers: true)

        let request = InnerKeyboardEventRequest(eventType: .previewKeyDown) { handler in
            await handler.onPreviewKeyDown(event)
        }

        await responder.handleOrPass(request)
    }

    // MARK: - Mouse Target Management

    private func updateMouseOver(event: MouseEventArgs, eventType: MouseEventType) async {
        let bailOut: () async -> Void = {
            await self._mouseHoverTarget?.onMouseLeave()
            self._mouseHoverTarget = nil
            self._mouseHoverPoint = .zero

            self.hideTooltip(stopTimers: true)
        }

        // Make request
        let request = InnerMouseEventRequest(event: event, eventType: eventType) { handler in
            if self._mouseHoverTarget !== handler {
                await self._mouseHoverTarget?.onMouseLeave()
                self.hideTooltip()
                await handler.onMouseEnter()

                self._mouseHoverTarget = handler
                self._mouseHoverPoint = event.convertLocation(handler: handler).location

                if
                    event.buttons.isEmpty || self._mouseDownTarget == nil,
                    let tooltipProvider = handler as? TooltipProvider
                {
                    await self.startTooltipHoverTimer(provider: tooltipProvider)
                }
            } else {
                let converted = event.convertLocation(handler: handler)

                guard converted.location != self._mouseHoverPoint else {
                    return
                }

                self._mouseHoverPoint = converted.location
                await self._mouseHoverTarget?.onMouseMove(converted)

                if
                    event.buttons.isEmpty || self._mouseDownTarget == nil,
                    let tooltipProvider = handler as? TooltipProvider, !self.isTooltipVisible()
                {
                    await self.startTooltipHoverTimer(provider: tooltipProvider)
                }
            }
        }

        guard let control = delegate?.controlViewUnder(
            point: event.location,
            forEventRequest: request,
            controlKinds: .controls
        ) else {
            return await bailOut()
        }

        await control.handleOrPass(request)

        if !request.accepted {
            await bailOut()
        }
    }

    // MARK: - View hierarchy changes

    public override func viewRemovedFromHierarchy(_ view: View) {
        _=removeAsFirstResponder(anyInHierarchy: view)
        hideTooltipFor(anyInHierarchy: view)

        if let asView = _mouseHoverTarget as? View, asView.isDescendant(of: view) {
            _mouseHoverTarget = nil
            _mouseHoverPoint = .zero
        }
        if let asView = _mouseDownTarget as? View, asView.isDescendant(of: view) {
            _mouseDownTarget = nil
        }
    }

    // MARK: - First Responder Management

    public override func setAsFirstResponder(_ eventHandler: EventHandler?, force: Bool) -> Bool {
        guard let firstResponder = eventHandler as? KeyboardEventHandler else {
            return false
        }

        if let oldFirstResponder = _firstResponder {
            if !oldFirstResponder.canResignFirstResponder && !force {
                return false
            }

            oldFirstResponder.resignFirstResponder()
        }

        _firstResponder = firstResponder
        delegate?.firstResponderChanged(_firstResponder)

        return true
    }

    public override func removeAsFirstResponder(_ eventHandler: EventHandler) -> Bool {
        if isFirstResponder(eventHandler) {
            _firstResponder = nil
            delegate?.firstResponderChanged(_firstResponder)
            return true
        }

        return false
    }

    public override func removeAsFirstResponder(anyInHierarchy view: View) -> Bool {
        guard let firstResponder = _firstResponder else {
            return false
        }
        guard let firstResponderView = firstResponder as? View, firstResponderView.isDescendant(of: view) else {
            return false
        }

        firstResponder.resignFirstResponder()

        return true
    }

    public override func isFirstResponder(_ eventHandler: EventHandler) -> Bool {
        return _firstResponder === eventHandler
    }

    // MARK: - Dialog

<<<<<<< HEAD
    public override func openDialog(_ view: UIDialog, location: UIDialogInitialLocation) async -> Bool {
=======
    @discardableResult
    public override func openDialog(_ view: UIDialog, location: UIDialogInitialLocation) -> Bool {
>>>>>>> 6ee9b107
        return _openDialog(view, location: location)
    }

    private func _setupDialogsContainer(_ dialog: UIDialog, location: UIDialogInitialLocation) {
        guard let view = delegate?.viewForDialog(dialog, location: location) else {
            return
        }

        view.addSubview(_dialogsContainer)

        _dialogsContainer.layout.makeConstraints { make in
            make.edges == view
        }
    }

    private func _teardownDialogsContainer() {
        _dialogsContainer.removeFromSuperview()
    }

    private func _openDialog(_ dialog: UIDialog, location: UIDialogInitialLocation) -> Bool {
        if _dialogState != nil {
            return false
        }

        _setupDialogsContainer(dialog, location: location)

        let background: View
        if let suggestedBackground = dialog.customBackdrop() {
            background = suggestedBackground
        } else {
            let bg = ControlView()
            bg.backColor = .black.withTransparency(20)
            background = bg
        }

        let shadowRadius: Double = 8.0
        let dropShadowView = DropShadowView(shadowRadius: shadowRadius)

        let state = DialogState(dialog: dialog, background: background, dropShadowView: dropShadowView)

        _dialogState = state

        _dialogsContainer.withSuspendedLayout(setNeedsLayout: true) {
            _dialogsContainer.addSubview(background)
            _dialogsContainer.addSubview(dropShadowView)
            _dialogsContainer.addSubview(dialog)

            background.layout.makeConstraints { make in
                make.edges == _dialogsContainer
            }

            dropShadowView.layout.makeConstraints { make in
                make.edges.equalTo(dialog, inset: -UIEdgeInsets(shadowRadius))
            }
        }

        switch location {
        case .unspecified:
            break

        case .topLeft(let location, nil):
            dialog.location = location

        case .topLeft(let location, let reference?):
            dialog.location = reference.convert(point: location, to: nil)

        case .centered:
            // Refresh layout to acquire the proper view size
            dialog.performLayout()

            dialog.location = (_dialogsContainer.size / 2 - dialog.size / 2).asUIPoint
        }

        dialog.dialogDelegate = self

        dialog.didOpen()

        return true
    }

    private func _removeDialog() {
        guard let state = _dialogState else { return }

        _teardownDialogsContainer()

        state.background.removeFromSuperview()
        state.dropShadowView.removeFromSuperview()
        state.dialog.removeFromSuperview()

        _dialogState = nil

        state.dialog.didClose()
    }

    // MARK: - Tooltip

    public override func hideTooltipFor(anyInHierarchy view: View) {
        guard let tooltipOwnerView = _tooltipWrapper.currentProvider() as? ControlView else {
            return
        }

        if tooltipOwnerView.isDescendant(of: view) {
            hideTooltip(for: tooltipOwnerView)
        }
    }

    /// Returns `true` if a tooltip is currently visible on screen.
    public func isTooltipVisible() -> Bool {
        _tooltipWrapper.isVisible()
    }

    /// Hides any currently visible tooltip.
    public func hideTooltip(stopTimers: Bool = false) {
        if stopTimers {
            stopTooltipHoverTimer()
        }

        guard isTooltipVisible() else {
            return
        }

        tooltipsManager?.hideTooltip()

        _tooltipWrapper.setHidden()
    }

    /// Starts a custom tooltip display mode where the caller has exclusive
    /// access to the tooltip control until it is either revoked or the lifetime
    /// of the returned `CustomTooltipHandlerType` reaches its end.
    ///
    /// Method returns `nil` if another custom tooltip handler is already active.
    public func beginCustomTooltipLifetime() -> CustomTooltipHandlerType? {
        return tooltipsManager?.beginCustomTooltipLifetime()
    }

    /// Shows a tooltip from a given provider.
    ///
    /// Dismisses any currently visible tooltips in the process.
    public func showTooltip(
        for tooltipProvider: TooltipProvider,
        location: PreferredTooltipLocation? = nil
    ) {
        guard tooltipsManager?.hasCustomTooltipActive == false else { return }

        if isTooltipVisible() {
            hideTooltip()
        }

        guard matchesTooltipCondition(tooltipProvider) else {
            return
        }
        guard let tooltip = tooltipProvider.tooltip else {
            return
        }

        _tooltipWrapper.setDisplay(provider: tooltipProvider, onUpdate: { [weak self] tooltip in
            guard let self = self else { return }

            if let tooltip = tooltip {
                self.updateTooltipContents(tooltip)
            } else {
                self.hideTooltip()
            }
        })

        tooltipsManager?.showTooltip(
            tooltip,
            view: tooltipProvider.viewForTooltip,
            location: location ?? tooltipProvider.preferredTooltipLocation
        )
    }

    public func hideTooltip(for view: ControlView) {
        guard tooltipsManager?.hasCustomTooltipActive == false else { return }

        guard let current = _tooltipWrapper.currentProvider() else {
            return
        }
        guard let asView = current as? View else {
            return
        }
        guard asView == view else {
            return
        }

        hideTooltip()
    }

    private func startTooltipHoverTimer(provider: TooltipProvider) async {
        guard tooltipsManager?.hasCustomTooltipActive == false else { return }

        guard !isTooltipVisible() else {
            return
        }

        guard matchesTooltipCondition(provider) else {
            return
        }

        await _tooltipWrapper.setHover(provider: provider) {
            guard self.tooltipsManager?.hasCustomTooltipActive == false else { return }

            let obj = provider as AnyObject
            if self._mouseHoverTarget === obj {
                self.showTooltip(for: provider)
            } else {
                self.hideTooltip()
                self._tooltipWrapper.setHidden()
            }
        }
    }

    /// Stops any tooltip hover timer that is ongoing.
    private func stopTooltipHoverTimer() {
        guard _tooltipWrapper.isHoverTimerRunning() else {
            return
        }

        _tooltipWrapper.setHidden()
    }

    private func updateTooltipContents(_ tooltip: Tooltip) {
        guard tooltipsManager?.hasCustomTooltipActive == false else { return }

        tooltipsManager?.updateTooltip(tooltip)
    }

    private func matchesTooltipCondition(_ tooltipProvider: TooltipProvider) -> Bool {
        switch tooltipProvider.tooltipCondition {
        case .always:
            return true

        case .viewPartiallyOccluded:
            let view = tooltipProvider.viewForTooltip

            return !view.isFullyVisibleOnScreen(area: view.bounds)
        }
    }

    // MARK: - Mouse Cursor

    public override func setMouseCursor(_ cursor: MouseCursorKind) {
        delegate?.setMouseCursor(cursor)
    }

    public override func setMouseHiddenUntilMouseMoves() {
        delegate?.setMouseHiddenUntilMouseMoves()
    }

    // MARK: -

    /// Wraps the state of a displayed dialog.
    private struct DialogState {
        /// The dialog window currently opened.
        var dialog: UIDialog

        /// Background that obscures the underlying views
        var background: View

        /// View that renders the drop shadow for the dialog view.
        var dropShadowView: View
    }

    private class DropShadowView: View {
        var shadowColor: Color = .black {
            didSet {
                invalidate()
            }
        }

        var shadowRadius: Double {
            didSet {
                invalidate()
            }
        }

        /// Value between 0 - 1 that indicates how dark the shadow will be.
        /// Values of 0 render no shadow, 1 renders a fully opaque black box
        /// that graduates into a transparent color towards the corners of the
        /// view's bounds according to the shadow radius.
        var shadowFactor: Double = 0.3 {
            didSet {
                invalidate()
            }
        }

        private var effectiveShadowColor: Color {
            shadowColor.withTransparency(Int(255 * shadowFactor))
        }

        init(shadowRadius: Double) {
            self.shadowRadius = shadowRadius

            super.init()
        }

        override func render(in renderer: Renderer, screenRegion: ClipRegionType) {
            renderer.withTemporaryState {
                renderer.setFill(effectiveShadowColor)
                renderer.fill(bounds.insetBy(x: shadowRadius * 2, y: shadowRadius * 2))

                _drawCornerGradient(renderer: renderer, corner: .topLeft, radius: shadowRadius)
                _drawCornerGradient(renderer: renderer, corner: .topRight, radius: shadowRadius)
                _drawCornerGradient(renderer: renderer, corner: .bottomRight, radius: shadowRadius)
                _drawCornerGradient(renderer: renderer, corner: .bottomLeft, radius: shadowRadius)

                _drawSideGradient(renderer: renderer, side: .left, length: shadowRadius)
                _drawSideGradient(renderer: renderer, side: .top, length: shadowRadius)
                _drawSideGradient(renderer: renderer, side: .right, length: shadowRadius)
                _drawSideGradient(renderer: renderer, side: .bottom, length: shadowRadius)
            }
        }

        private func _gradientStops() -> [Gradient.Stop] {
            let baseColor = effectiveShadowColor

            return [
                .init(offset: 0, color: baseColor),
                .init(offset: 1, color: baseColor.withTransparency(0))
            ]
        }

        private func _drawCornerGradient(renderer: Renderer, corner: GradientCorner, radius: Double) {
            let radiusVector = UIVector(repeating: radius)
            var gradientCircle = UICircle(center: .zero, radius: radius)
            let arcStart: Double
            let arcSweep: Double = .pi / 2

            switch corner {
            case .topLeft:
                gradientCircle.center = bounds.topLeft + radiusVector
                arcStart = .pi

            case .topRight:
                gradientCircle.center = bounds.topRight + radiusVector * UIVector(x: -1, y: 1)
                arcStart = -.pi / 2

            case .bottomRight:
                gradientCircle.center = bounds.bottomRight - radiusVector
                arcStart = 0

            case .bottomLeft:
                gradientCircle.center = bounds.bottomLeft + radiusVector * UIVector(x: 1, y: -1)
                arcStart = .pi / 2
            }

            let pie = gradientCircle.arc(start: arcStart, sweep: arcSweep)

            let gradient = Gradient.radial(
                center: gradientCircle.center,
                radius: radius,
                stops: _gradientStops()
            )

            renderer.withTemporaryState {
                renderer.setFill(gradient)
                renderer.fill(pie: pie)
            }
        }

        private func _drawSideGradient(renderer: Renderer, side: GradientSide, length: Double) {
            let start: UIVector
            let end: UIVector
            var gradientBounds: UIRectangle

            switch side {
            case .left:
                start = bounds.topLeft + UIVector(x: length, y: 0)
                end = bounds.topLeft
                gradientBounds =
                    UIRectangle(
                        location: bounds.topLeft + UIVector(x: 0, y: length),
                        size: UISize(width: length, height: bounds.height - length * 2)
                    )

            case .top:
                start = bounds.topLeft + UIVector(x: 0, y: length)
                end = bounds.topLeft
                gradientBounds =
                    UIRectangle(
                        location: bounds.topLeft + UIVector(x: length, y: 0),
                        size: UISize(width: bounds.width - length * 2, height: length)
                    )

            case .right:
                start = bounds.topRight - UIVector(x: length, y: 0)
                end = bounds.topRight
                gradientBounds =
                    UIRectangle(
                        location: bounds.topRight - UIPoint(x: length, y: -length),
                        size: UISize(width: length, height: bounds.height - length * 2)
                    )

            case .bottom:
                start = bounds.bottomLeft - UIVector(x: 0, y: length)
                end = bounds.bottomLeft
                gradientBounds =
                    UIRectangle(
                        location: bounds.bottomLeft - UIPoint(x: -length, y: length),
                        size: UISize(width: bounds.width - length * 2, height: length)
                    )
            }

            let gradient = Gradient.linear(
                start: start,
                end: end,
                stops: _gradientStops()
            )

            renderer.withTemporaryState {
                renderer.setFill(gradient)
                renderer.fill(gradientBounds)
            }
        }

        private enum GradientCorner {
            case topLeft
            case topRight
            case bottomRight
            case bottomLeft
        }

        private enum GradientSide {
            case left
            case top
            case right
            case bottom
        }
    }

    private class TooltipDisplayWrapper {
        private var _currentUpdateEvent: EventListenerKey? {
            willSet {
                _currentUpdateEvent?.removeListener()
            }
        }
        private var state: TooltipState {
            willSet {
                state.invalidateTimer()
            }
        }

        init() {
            state = .none
        }

        func isVisible() -> Bool {
            if case .displayed = state {
                return true
            }

            return false
        }

        func isHoverTimerRunning() -> Bool {
            if case .hovered = state {
                return true
            }

            return false
        }

        func currentProvider() -> TooltipProvider? {
            state.provider
        }

        func setDisplay(provider: TooltipProvider, onUpdate: @escaping (Tooltip?) -> Void) {
            state.invalidateTimer()

            state = .displayed(provider: provider)

            _currentUpdateEvent = provider.tooltipUpdated.addListener(weakOwner: self, onUpdate)
        }

        func setHover(provider: TooltipProvider, defaultDelay: TimeInterval = 0.5, callback: @escaping () async -> Void) async {
            setHidden()

            let delay = provider.tooltipDelay ?? defaultDelay

            if delay <= 0.0 {
                await callback()
                return
            }

            let timer = Scheduler.instance.scheduleTimer(interval: delay) {
                await callback()
            }
            state = .hovered(provider: provider, timer: timer)
        }

        func setHidden() {
            _currentUpdateEvent = nil
            state.invalidateTimer()
            state = .none
        }

        private enum TooltipState {
            case none
            case hovered(provider: TooltipProvider, timer: SchedulerTimerType)
            case displayed(provider: TooltipProvider)

            var provider: TooltipProvider? {
                switch self {
                case .none:
                    return nil
                case .hovered(let provider, _), .displayed(let provider):
                    return provider
                }
            }

            func invalidateTimer() {
                switch self {
                case .hovered(_, let timer):
                    timer.invalidate()

                default:
                    break
                }
            }
        }
    }
}

extension DefaultControlSystem: UIDialogDelegate {
    public func dialogWantsToClose(_ dialog: UIDialog) {
        guard dialog === _dialogState?.dialog else { return }

        _removeDialog()
    }
}

private extension MouseEventArgs {
    @ImagineActor
    func convertLocation(handler: EventHandler) -> MouseEventArgs {
        var mouseEvent = self
        mouseEvent.location = handler.convertFromScreen(mouseEvent.location)
        return mouseEvent
    }
}

private class InnerEventRequest<THandler> : EventRequest {
    private var onAccept: (THandler) async -> Void

    private(set) var accepted: Bool = false

    init(onAccept: @escaping (THandler) async -> Void) {
        self.onAccept = onAccept
    }

    func accept(handler: EventHandler) async {
        guard let casted = handler as? THandler else {
            return
        }

        accepted = true
        await onAccept(casted)
    }
}

private class InnerMouseEventRequest: InnerEventRequest<MouseEventHandler>, MouseEventRequest {
    var screenLocation: UIVector
    var buttons: MouseButton
    var delta: UIVector
    var clicks: Int
    var eventType: MouseEventType
    var modifiers: KeyboardModifier

    convenience init(
        event: MouseEventArgs,
        eventType: MouseEventType,
        onAccept: @escaping (MouseEventHandler) async -> Void
    ) {

        self.init(
            screenLocation: event.location,
            buttons: event.buttons,
            delta: event.delta,
            clicks: event.clicks,
            modifiers: event.modifiers,
            eventType: eventType,
            onAccept: onAccept
        )
    }

    init(
        screenLocation: UIVector,
        buttons: MouseButton,
        delta: UIVector,
        clicks: Int,
        modifiers: KeyboardModifier,
        eventType: MouseEventType,
        onAccept: @escaping (MouseEventHandler) async -> Void
    ) {

        self.screenLocation = screenLocation
        self.buttons = buttons
        self.delta = delta
        self.clicks = clicks
        self.modifiers = modifiers
        self.eventType = eventType

        super.init(onAccept: onAccept)
    }
}

private class InnerKeyboardEventRequest: InnerEventRequest<KeyboardEventHandler>, KeyboardEventRequest {
    var eventType: KeyboardEventType

    init(
        eventType: KeyboardEventType,
        onAccept: @escaping (KeyboardEventHandler) async -> Void
    ) {

        self.eventType = eventType
        super.init(onAccept: onAccept)
    }
}<|MERGE_RESOLUTION|>--- conflicted
+++ resolved
@@ -186,11 +186,7 @@
         await responder.handleOrPass(request)
     }
 
-<<<<<<< HEAD
-    public override func onKeyPress(_ event: KeyPressEventArgs) async {
-=======
-    public override func onKeyPress(_ event: KeyPressEventArgs) -> Bool {
->>>>>>> 6ee9b107
+    public override func onKeyPress(_ event: KeyPressEventArgs) async -> Bool {
         guard let responder = _firstResponder else {
             return false
         }
@@ -201,13 +197,9 @@
             await handler.onKeyPress(event)
         }
 
-<<<<<<< HEAD
         await responder.handleOrPass(request)
-=======
-        responder.handleOrPass(request)
 
         return request.accepted
->>>>>>> 6ee9b107
     }
 
     public override func onPreviewKeyDown(_ event: PreviewKeyDownEventArgs) async {
@@ -350,12 +342,8 @@
 
     // MARK: - Dialog
 
-<<<<<<< HEAD
+    @discardableResult
     public override func openDialog(_ view: UIDialog, location: UIDialogInitialLocation) async -> Bool {
-=======
-    @discardableResult
-    public override func openDialog(_ view: UIDialog, location: UIDialogInitialLocation) -> Bool {
->>>>>>> 6ee9b107
         return _openDialog(view, location: location)
     }
 
