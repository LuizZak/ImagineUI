import CassowarySwift

<<<<<<< HEAD
@ImagineActor
public class LayoutConstraint: Hashable {
    var isRemoved: Bool = false
=======
public struct LayoutConstraint: Hashable {
    let removedFlag: RemovedFlag = RemovedFlag()
>>>>>>> 6ee9b107

    var definition: Definition {
        didSet {
            if definition == oldValue { return }

            container?.setNeedsLayout()
        }
    }

    /// The container that effectively contains this constraint
    var container: LayoutVariablesContainer? {
        definition.container
    }

    var firstCast: AnyLayoutAnchor {
        definition.firstCast
    }
    var secondCast: AnyLayoutAnchor? {
        definition.secondCast
    }

    var constraintOrientation: LayoutConstraintOrientation {
        guard let secondCast = secondCast else {
            return firstCast.orientation.asLayoutConstraintOrientation
        }

        switch (firstCast.orientation, secondCast.orientation) {
        case (.horizontal, .horizontal):
            return .horizontal

        case (.vertical, .vertical):
            return .vertical

        default:
            return .mixed
        }
    }

    public var first: LayoutAnchorType {
        return firstCast
    }
    public var second: LayoutAnchorType? {
        return secondCast
    }

    public var relationship: Relationship {
        definition.relationship
    }

    public var offset: Double {
        get { definition.offset }
        set { definition.offset = newValue }
    }

    public var multiplier: Double {
        get { definition.multiplier }
        set { definition.multiplier = newValue }
    }

    public var priority: LayoutPriority {
        get { definition.priority }
        set {
            if priority == .required && newValue != .required {
                assertionFailure("Cannot change priority of required constraints to be non-required.")
            }
            if priority != .required && newValue == .required {
                assertionFailure("Cannot change priority of non-required constraints to be required.")
            }

            definition.priority = newValue
        }
    }

    public var isEnabled: Bool = true {
        didSet {
            if isEnabled == oldValue { return }

            container?.setNeedsLayout()
        }
    }

    private init(
        container: LayoutVariablesContainer,
        first: AnyLayoutAnchor,
        second: AnyLayoutAnchor,
        relationship: Relationship,
        offset: Double,
        multiplier: Double,
        priority: LayoutPriority
    ) {

        definition = Definition(
            container: container,
            firstCast: first,
            secondCast: second,
            relationship: relationship,
            offset: offset,
            multiplier: multiplier,
            priority: priority
        )
    }

    private init(
        container: LayoutVariablesContainer,
        first: AnyLayoutAnchor,
        relationship: Relationship,
        offset: Double,
        priority: LayoutPriority
    ) {

        definition = Definition(
            container: container,
            firstCast: first,
            secondCast: nil,
            relationship: relationship,
            offset: offset,
            multiplier: 1,
            priority: priority
        )
    }

    func createConstraint() -> Constraint? {
        return definition.createConstraint()
    }

    func removeConstraint() {
        guard !removedFlag.removed else {
            fatalError("Attempted to remove the same constraint twice: \(self)")
        }

        removedFlag.removed = true

        container?.setNeedsLayout()
        firstCast._owner?.setNeedsLayout()
        secondCast?._owner?.setNeedsLayout()

        container?.viewInHierarchy?.containedConstraints.removeAll { $0 == self }
        firstCast._owner?.constraints.removeAll { $0 == self }
        secondCast?._owner?.constraints.removeAll { $0 == self }
        firstCast._owner?.didRemoveConstraint(self)
        secondCast?._owner?.didRemoveConstraint(self)
    }

    @discardableResult
    public static func create<T>(
        first: LayoutAnchor<T>,
        second: LayoutAnchor<T>,
        relationship: Relationship = .equal,
        offset: Double = 0,
        multiplier: Double = 1,
        priority: LayoutPriority = .required
    ) -> LayoutConstraint {

        return _create(
            first: first.toInternalLayoutAnchor(),
            second: second.toInternalLayoutAnchor(),
            relationship: relationship,
            offset: offset,
            multiplier: multiplier,
            priority: priority
        )
    }

    @discardableResult
    public static func create<T>(
        first: LayoutAnchor<T>,
        relationship: Relationship = .equal,
        offset: Double = 0,
        priority: LayoutPriority = .required
    ) -> LayoutConstraint {

        return _create(
            first: first.toInternalLayoutAnchor(),
            relationship: relationship,
            offset: offset,
            priority: priority
        )
    }

    @discardableResult
    internal static func _create(
        first: AnyLayoutAnchor,
        second: AnyLayoutAnchor,
        relationship: Relationship = .equal,
        offset: Double = 0,
        multiplier: Double = 1,
        priority: LayoutPriority = .required
    ) -> LayoutConstraint {

        guard let view1 = first._owner?.viewInHierarchy else {
            if first.owner is LayoutGuide {
                fatalError("Attempting to add constraint to layout guide that is not contained in a view")
            } else {
                fatalError("No view in hierarchy found for input type \(type(of: first))")
            }
        }
        guard let view2 = second._owner?.viewInHierarchy else {
            if second.owner is LayoutGuide {
                fatalError("Attempting to add constraint to layout guide that is not contained in a view")
            } else {
                fatalError("No view in hierarchy found for input type \(type(of: second))")
            }
        }

        guard let ancestor = View.firstCommonAncestor(between: view1, view2) else {
            fatalError("Cannot add constraint between two views in two different hierarchies")
        }

        let constraint = LayoutConstraint(
            container: ancestor,
            first: first,
            second: second,
            relationship: relationship,
            offset: offset,
            multiplier: multiplier,
            priority: priority
        )

        ancestor.containedConstraints.append(constraint)

        first._owner?.constraints.append(constraint)
        second._owner?.constraints.append(constraint)

        ancestor.setNeedsLayout()
        first._owner?.setNeedsLayout()
        second._owner?.setNeedsLayout()

        first._owner?.didAddConstraint(constraint)
        second._owner?.didAddConstraint(constraint)

        return constraint
    }

    @discardableResult
    internal static func _create(
        first: AnyLayoutAnchor,
        relationship: Relationship = .equal,
        offset: Double = 0,
        priority: LayoutPriority = .required
    ) -> LayoutConstraint {

        guard let container = first._owner else {
            fatalError("Attempting to create constraint with reference to an anchor of a view or layout guide that was already deallocated")
        }

        let constraint = LayoutConstraint(
            container: container,
            first: first,
            relationship: relationship,
            offset: offset,
            priority: priority
        )

        container.viewInHierarchy?.containedConstraints.append(constraint)
        container.constraints.append(constraint)

        container.setNeedsLayout()

        container.didAddConstraint(constraint)

        return constraint
    }

    @discardableResult
    public static func update<T>(
        first: LayoutAnchor<T>,
        second: LayoutAnchor<T>,
        relationship: Relationship = .equal,
        offset: Double = 0,
        multiplier: Double = 1,
        priority: LayoutPriority? = nil
    ) -> LayoutConstraint {

        return _update(
            first: first.toInternalLayoutAnchor(),
            second: second.toInternalLayoutAnchor(),
            relationship: relationship,
            offset: offset,
            multiplier: multiplier,
            priority: priority
        )
    }

    @discardableResult
    public static func update<T>(
        first: LayoutAnchor<T>,
        relationship: Relationship = .equal,
        offset: Double = 0,
        multiplier: Double = 1,
        priority: LayoutPriority? = nil
    ) -> LayoutConstraint {

        return _update(
            first: first.toInternalLayoutAnchor(),
            relationship: relationship,
            offset: offset,
            multiplier: multiplier,
            priority: priority
        )
    }

    @discardableResult
    internal static func _update(
        first: AnyLayoutAnchor,
        second: AnyLayoutAnchor,
        relationship: Relationship = .equal,
        offset: Double = 0,
        multiplier: Double = 1,
        priority: LayoutPriority? = nil
    ) -> LayoutConstraint {

        func update(on owner: (any LayoutVariablesContainer)?) -> LayoutConstraint {
            let constraintIndex = owner?.constraints.firstIndex {
                $0.firstCast == first
                    && $0.secondCast == second
                    && $0.relationship == relationship
            }

            if let constraintIndex, let owner {
                owner.constraints[constraintIndex].offset = offset
                owner.constraints[constraintIndex].multiplier = multiplier

                if let priority = priority {
                    owner.constraints[constraintIndex].priority = priority
                }

                return owner.constraints[constraintIndex]
            } else {
                fatalError("Could not find constraint anchoring \(first) to \(second) to update")
            }
        }

        _=update(on: first._owner)
        return update(on: second._owner)
    }

    @discardableResult
    internal static func _update(
        first: AnyLayoutAnchor,
        relationship: Relationship = .equal,
        offset: Double = 0,
        multiplier: Double = 1,
        priority: LayoutPriority? = nil
    ) -> LayoutConstraint {

        let constraintIndex = first._owner?.constraints.firstIndex {
            $0.firstCast == first
                && $0.second == nil
                && $0.relationship == relationship
        }

        if let constraintIndex, let owner = first._owner {
            owner.constraints[constraintIndex].offset = offset
            owner.constraints[constraintIndex].multiplier = multiplier

            if let priority = priority {
                owner.constraints[constraintIndex].priority = priority
            }

            return owner.constraints[constraintIndex]
        } else {
            fatalError("Could not find constraint anchoring \(first) to update")
        }
    }

    nonisolated
    public static func == (lhs: LayoutConstraint, rhs: LayoutConstraint) -> Bool {
        return lhs.definition == rhs.definition
    }

    nonisolated
    public func hash(into hasher: inout Hasher) {
        hasher.combine(definition)
    }

    struct Definition: Hashable {
        private var _hashValue: Int = 0

        /// The container that effectively contains a constraint
        weak var container: LayoutVariablesContainer?

        let firstCast: AnyLayoutAnchor
        let secondCast: AnyLayoutAnchor?
        let relationship: Relationship

        var offset: Double {
            didSet {
                _rehash()
            }
        }
        var multiplier: Double {
            didSet {
                _rehash()
            }
        }
        var priority: LayoutPriority {
            didSet {
                _rehash()
            }
        }

        init(
            container: LayoutVariablesContainer,
            firstCast: AnyLayoutAnchor,
            secondCast: AnyLayoutAnchor?,
            relationship: Relationship,
            offset: Double,
            multiplier: Double,
            priority: LayoutPriority
        ) {

            self.container = container
            self.firstCast = firstCast
            self.secondCast = secondCast
            self.relationship = relationship
            self.offset = offset
            self.multiplier = multiplier
            self.priority = priority

            _rehash()
        }

        @ImagineActor
        func createConstraint() -> Constraint? {
            guard let firstVariable = firstCast.getVariable() else {
                return nil
            }

            let strength = priority.cassowaryStrength

            // Next section only applies to constraints with two anchors.
            guard
                let secondCast = secondCast,
                let secondVariable = secondCast.getVariable(),
                let container = container
            else {
                return relationship
                    .makeConstraint(left: firstVariable, offset: offset)
                    .setStrength(strength)
            }

            // For constraints with multiplier != 1, create an expression of
            // the form:
            //
            // first [ == | <= | >= ] (second - containerLocation) * multiplier + containerLocation + offset
            //
            // The container is a reference to the direct parent of the second
            // anchor's view, or the second anchor's view itself in case it has
            // no parents, and is used to apply proper multiplication of the
            // constraints.
            // For width/height constraints, containerLocation is zero, for
            // left/right containerLocation is containerView.layout.left, and
            // for top/bottom containerLocation is containerView.layout.top.
            //
            // Without this relative container offset, multiplicative constraints
            // would multiply the absolute view locations, resulting in views
            // that potentially break their parent view's bounds.
            //
            //
            // For non multiplicative constraints (where multiplier == 1),
            // a simpler solution is used:
            //
            // first [ == | <= | >= ] second + offset
            //

            if multiplier == 1 {
                return relationship
                    .makeConstraint(
                        left: firstVariable,
                        right: secondVariable,
                        offset: offset
                    )
                    .setStrength(strength)
            } else {
                let secondExpr = secondCast.makeExpression(
                    variable: secondVariable,
                    relative: container
                )

                let adjustedOffset = secondCast.makeRelativeExpression(
                    relative: container
                ) + offset

                return relationship
                    .makeConstraint(
                        left: firstVariable,
                        right: secondExpr,
                        offset: adjustedOffset,
                        multiplier: multiplier
                    )
                    .setStrength(strength)
            }
        }

        private mutating func _rehash() {
            var hasher = Hasher()

            _internalHash(into: &hasher)

            _hashValue = hasher.finalize()
        }

        private func _internalHash(into hasher: inout Hasher) {
            hasher.combine(firstCast)
            hasher.combine(secondCast)
            hasher.combine(relationship)
            hasher.combine(offset)
            hasher.combine(multiplier)
            hasher.combine(priority)
        }

        func hash(into hasher: inout Hasher) {
            hasher.combine(_hashValue)
        }

        static func == (lhs: Self, rhs: Self) -> Bool {
            return lhs.firstCast == rhs.firstCast
                && lhs.secondCast == rhs.secondCast
                && lhs.relationship == rhs.relationship
                && lhs.offset == rhs.offset
                && lhs.multiplier == rhs.multiplier
                && lhs.priority == rhs.priority
        }
    }

    class RemovedFlag {
        var removed: Bool = false
    }
}

extension LayoutConstraint: CustomStringConvertible {
    public var description: String {
        var trailing = ""
        if multiplier != 1 && second != nil {
            trailing += " * \(multiplier)"
        }
        if offset != 0 || second == nil {
            if second == nil {
                trailing += " \(offset.description)"
            } else {
                trailing += " + \(offset)"
            }
        }
        if priority != .required {
            trailing += " @ \(priority)"
        }

        if let second = second {
            return "<\(first) \(relationship) \(second)\(trailing)>"
        }

        return "<\(first) \(relationship)\(trailing)>"
    }
}

public extension Sequence where Element == LayoutConstraint {
<<<<<<< HEAD
    @ImagineActor
    func setPriority(_ priority: LayoutPriority) {
        for constraint in self {
=======
    func settingPriority(_ priority: LayoutPriority) -> [LayoutConstraint] {
        map { constraint in
            var constraint = constraint
>>>>>>> 6ee9b107
            constraint.priority = priority
            return constraint
        }
    }
}<|MERGE_RESOLUTION|>--- conflicted
+++ resolved
@@ -1,23 +1,22 @@
 import CassowarySwift
 
-<<<<<<< HEAD
 @ImagineActor
-public class LayoutConstraint: Hashable {
-    var isRemoved: Bool = false
-=======
 public struct LayoutConstraint: Hashable {
     let removedFlag: RemovedFlag = RemovedFlag()
->>>>>>> 6ee9b107
-
+
+    nonisolated(unsafe)
     var definition: Definition {
         didSet {
             if definition == oldValue { return }
 
-            container?.setNeedsLayout()
+            Task.detached { @ImagineActor [container] in
+                container?.setNeedsLayout()
+            }
         }
     }
 
     /// The container that effectively contains this constraint
+    nonisolated(unsafe)
     var container: LayoutVariablesContainer? {
         definition.container
     }
@@ -373,12 +372,12 @@
         }
     }
 
-    nonisolated
+    nonisolated(unsafe)
     public static func == (lhs: LayoutConstraint, rhs: LayoutConstraint) -> Bool {
         return lhs.definition == rhs.definition
     }
 
-    nonisolated
+    nonisolated(unsafe)
     public func hash(into hasher: inout Hasher) {
         hasher.combine(definition)
     }
@@ -538,7 +537,7 @@
     }
 }
 
-extension LayoutConstraint: CustomStringConvertible {
+extension LayoutConstraint: @preconcurrency CustomStringConvertible {
     public var description: String {
         var trailing = ""
         if multiplier != 1 && second != nil {
@@ -564,15 +563,10 @@
 }
 
 public extension Sequence where Element == LayoutConstraint {
-<<<<<<< HEAD
     @ImagineActor
-    func setPriority(_ priority: LayoutPriority) {
-        for constraint in self {
-=======
-    func settingPriority(_ priority: LayoutPriority) -> [LayoutConstraint] {
+    func settingPriority(_ priority: LayoutPriority) -> [Element] {
         map { constraint in
             var constraint = constraint
->>>>>>> 6ee9b107
             constraint.priority = priority
             return constraint
         }
