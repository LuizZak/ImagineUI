--- conflicted
+++ resolved
@@ -70,16 +70,12 @@
         let progressBar = ProgressBar()
         progressBar.progress = 0.75
         
-<<<<<<< HEAD
-        let sliderView = SliderView(bounds: .empty)
+        let sliderView = SliderView()
         sliderView.minimumValue = 0
         sliderView.maximumValue = 1
         sliderView.value = 0.75
 
-        let scrollView = ScrollView(bounds: .empty, scrollBarsMode: .vertical)
-=======
         let scrollView = ScrollView(scrollBarsMode: .vertical)
->>>>>>> 2eb289b3
         scrollView.backColor = .white
         scrollView.contentSize = Size(x: 0, y: 300)
         
